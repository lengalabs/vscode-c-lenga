import React, { RefObject } from "react";
import {
  useLineContext,
  ParentInfo,
  NodeCallbacks,
  parentInfoFromChild,
} from "../context/line/lineContext";
import * as objects from "../../../src/language_objects/cNodes";
import "./index.css";
import {
  createArrayFieldCallbacks,
  createOptionalFieldCallbacks,
  createRequiredFieldCallbacks,
  createParameter,
  appendToArray,
  createUnknown,
  prependToArray,
  createKeyDownHandler,
  createParentArrayFieldEditCallbacks,
  createParentOptionalFieldCallbacks,
} from "../lib/editionHelpers";
import * as Autocomplete from "./selectors/Autocomplete";
import CallExpressionSelector from "./selectors/CallExpressionSelector";
import AssignmentSelector from "./selectors/AssignmentSelector";
import ReferenceSelector from "./selectors/ReferenceSelector";
import EditableField from "./EditableField";
import TypeSelector from "./selectors/TypeSelector";
import { FocusRequest } from "../context/line/LineProvider";
import {
  ChildRefs,
  createChildNavigationCallbacks,
  createParentNavigationCallbacks,
  ParentRefs,
} from "../lib/navigationHelpers";
import { NodeEditCallbacks, NodeNavigationCallbacks } from "../lib/keyBinds";

// Hook to handle focus requests for structural nodes (nodes with tabIndex={0})
function useFocusStructuralNode(nodeId: string, nodeRef: RefObject<HTMLElement>) {
  const { focusRequest, clearFocusRequest } = useLineContext();
  const hasFocusedRef = React.useRef(false);

  React.useEffect(() => {
    if (
      focusRequest &&
      focusRequest.nodeId === nodeId &&
      focusRequest.fieldKey === undefined && // Empty string means focus the node itself
      !hasFocusedRef.current
    ) {
      console.log("Focusing structural node:", nodeId);
      if (nodeRef.current) {
        nodeRef.current.focus();
        hasFocusedRef.current = true;
        clearFocusRequest();
      }
    }
    // Reset the flag when focus request changes
    if (!focusRequest) {
      hasFocusedRef.current = false;
    }
  }, [focusRequest, nodeId, clearFocusRequest, nodeRef]);
}

interface ObjectProps {
  node: objects.LanguageObject;
  parentInfo: ParentInfo;
  children: React.ReactNode;
  display?: "inline" | "block";
  callbacks?: NodeCallbacks;
}

export function Object({ node, parentInfo, children, display = "block", callbacks }: ObjectProps) {
  const { selectedNodeId, setSelectedNodeId, setParentNodeInfo, setSelectedKey, mode } =
    useLineContext();
  const isSelected = selectedNodeId === node.id;

  const handleKeyDown = createKeyDownHandler(mode, {
    insertSibling: () => {
      if (callbacks?.onInsertSibling) {
        console.log("Object: Inserting sibling for", node.type);
        callbacks.onInsertSibling(node);
      }
    },
    insertSiblingBefore: () => {
      if (callbacks?.onInsertSiblingBefore) {
        console.log("Object: Inserting sibling before", node.type);
        callbacks.onInsertSiblingBefore(node);
      }
    },
    delete: () => {
      if (callbacks?.onDelete) {
        console.log("Object: Deleting", node.type);
        callbacks.onDelete(node);
      }
    },
    insertChildFirst: () => {
      console.log("insertChildFirst: callbacks:", callbacks);
      if (callbacks?.onInsertChildFirst) {
        console.log("Object: Inserting at beginning for", node.type);
        callbacks.onInsertChildFirst();
      }
    },
    insertChildLast: () => {
      console.log("insertChildLast: callbacks:", callbacks);
      if (callbacks?.onInsertChildLast) {
        console.log("Object: Inserting at end for", node.type);
        callbacks.onInsertChildLast();
      }
    },
    navigateToPreviousSibling: () => {
      if (callbacks?.onNavigateToPreviousSibling) {
        console.log("Object: navigateToPreviousSibling", node.type);
        callbacks.onNavigateToPreviousSibling();
      }
    },
    navigateToNextSibling: () => {
      if (callbacks?.onNavigateToNextSibling) {
        console.log("Object: navigateToNextSibling", node.type);
        callbacks.onNavigateToNextSibling();
      }
    },
    navigateToParent: () => {
      if (callbacks?.onNavigateToParent) {
        console.log("Object: navigateToParentNode", node.type);
        callbacks.onNavigateToParent();
      }
    },
    navigateToFirstChild: () => {
      if (callbacks?.onNavigateToFirstChild) {
        console.log("Object: navigateToFirstChild", node.type);
        callbacks.onNavigateToFirstChild();
      }
    },
    navigateToLastChild: () => {
      if (callbacks?.onNavigateToLastChild) {
        console.log("Object: navigateToLastChild", node.type);
        callbacks.onNavigateToLastChild();
      }
    },
    moveNodeUp: () => {
      if (callbacks?.onMoveUp) {
        console.log("Object: moveNodeUp", node.type);
        callbacks.onMoveUp(node);
      }
    },
    moveNodeDown: () => {
      if (callbacks?.onMoveDown) {
        console.log("Object: moveNodeDown", node.type);
        callbacks.onMoveDown(node);
      }
    },
    moveNodeIntoNextSiblingsFirstChild: () => {
      if (callbacks?.onMoveIntoNextSiblingsFirstChild) {
        console.log("Object: moveNodeIntoNextSiblingsFirstChild", node.type);
        callbacks.onMoveIntoNextSiblingsFirstChild(node);
      }
    },
    moveNodeIntoPreviousSiblingsLastChild: () => {
      if (callbacks?.onMoveIntoPreviousSiblingsLastChild) {
        console.log("Object: moveNodeIntoPreviousSiblingsLastChild", node.type);
        callbacks.onMoveIntoPreviousSiblingsLastChild(node);
      }
    },
    moveNodeToParentPreviousSibling: () => {
      if (callbacks?.onMoveToParentPreviousSibling) {
        console.log("Object: moveNodeToParentPreviousSibling", node.type);
        callbacks.onMoveToParentPreviousSibling(node);
      }
    },
    moveNodeToParentNextSibling: () => {
      if (callbacks?.onMoveToParentNextSibling) {
        console.log("Object: moveNodeToParentNextSibling", node.type);
        callbacks.onMoveToParentNextSibling(node);
      }
    },
  });

  const Element = display === "inline" ? "span" : "div";

  return (
    <Element
      onKeyDown={handleKeyDown}
      className={`object-container object-container-${display} ${
        isSelected ? "object-selected" : ""
      }`}
      onFocus={(e) => {
        e.stopPropagation();
        setSelectedNodeId(node.id);
        setSelectedKey(parentInfo.key);
        setParentNodeInfo(parentInfo);
      }}
      onClick={(e) => {
        e.stopPropagation();
        setSelectedNodeId(node.id);
      }}
    >
      {children}
    </Element>
  );
}

interface NodeRenderProps {
  node: objects.LanguageObject;
  ref: React.RefObject<HTMLElement>;
  parentInfo: ParentInfo;
  callbacks?: NodeCallbacks;
  display?: "inline" | "block";
}

interface XRenderProps<T extends objects.LanguageObject> extends NodeRenderProps {
  node: T;
}

export function NodeRender(props: NodeRenderProps): React.ReactNode {
  switch (props.node.type) {
    case "preprocInclude":
      return <PreprocIncludeRender {...(props as XRenderProps<objects.PreprocInclude>)} />;
    case "functionParameter":
      return <FunctionParameterRender {...(props as XRenderProps<objects.FunctionParameter>)} />;
    case "functionDeclaration":
      return (
        <FunctionDeclarationRender {...(props as XRenderProps<objects.FunctionDeclaration>)} />
      );
    case "functionDefinition":
      return <FunctionDefinitionRender {...(props as XRenderProps<objects.FunctionDefinition>)} />;
    case "declaration":
      return <DeclarationRender {...(props as XRenderProps<objects.Declaration>)} />;
    case "returnStatement":
      return <ReturnStatementRender {...(props as XRenderProps<objects.ReturnStatement>)} />;
    case "compoundStatement":
      return <CompoundStatementRender {...(props as XRenderProps<objects.CompoundStatement>)} />;
    case "callExpression":
      return <CallExpressionRender {...(props as XRenderProps<objects.CallExpression>)} />;
    case "reference":
      return <ReferenceRender {...(props as XRenderProps<objects.Reference>)} />;
    case "assignmentExpression":
      return (
        <AssignmentExpressionRender {...(props as XRenderProps<objects.AssignmentExpression>)} />
      );
    case "numberLiteral":
      return <NumberLiteralRender {...(props as XRenderProps<objects.NumberLiteral>)} />;
    case "stringLiteral":
      return <StringLiteralRender {...(props as XRenderProps<objects.StringLiteral>)} />;
    case "binaryExpression":
      return <BinaryExpressionRender {...(props as XRenderProps<objects.BinaryExpression>)} />;
    case "ifStatement":
      return <IfStatementRender {...(props as XRenderProps<objects.IfStatement>)} />;
    case "elseClause":
      return <ElseClauseRender {...(props as XRenderProps<objects.ElseClause>)} />;
    case "unknown":
      return <UnknownRender {...(props as XRenderProps<objects.Unknown>)} />;
    case "comment":
      return <CommentRender {...(props as XRenderProps<objects.Comment>)} />;
    default:
      return "WIP";
  }
}

type ItemRenderProps<KT extends objects.LanguageObject> = {
  item: KT;
  idx: number;
  nodeRender: React.ReactNode;
};

function ListFieldRender<
  T extends objects.LanguageObject, // Object
  K extends string & keyof T, // Key
  KT extends objects.LanguageObject, // Value Type
>(
  parent: XRenderProps<T>,
  key: K,
  callbacks: {
    insertConstructor: (requestFocus?: (props: FocusRequest) => void) => objects.LanguageObject;
  },
  render: (props: ItemRenderProps<KT>) => React.ReactNode
): { listRender: React.ReactNode; childRefs: ChildRefs } {
  const list: KT[] = parent.node[key] as unknown as KT[];

  // Create refs for all items at the top level
  const itemRefs = React.useRef<Map<string, React.RefObject<HTMLElement>>>(new Map());

  // Create/get refs synchronously during render (not in useEffect)
  // to avoid race conditions
  const currentIds = new Set(list.map((item) => item.id));

  // Clean up refs for removed items
  Array.from(itemRefs.current.keys()).forEach((id) => {
    if (!currentIds.has(id)) {
      itemRefs.current.delete(id);
    }
  });

  // Create refs for new items
  list.forEach((item) => {
    if (!itemRefs.current.has(item.id)) {
      itemRefs.current.set(item.id, React.createRef<HTMLElement>() as RefObject<HTMLElement>);
    }
  });

  return {
    childRefs: {
      firstChild: list.length > 0 ? itemRefs.current.get(list[0].id)! : undefined,
      lastChild: list.length > 0 ? itemRefs.current.get(list[list.length - 1].id)! : undefined,
    },
    listRender: (
      <>
        {list.map((item, i) => {
          const currentRef = itemRefs.current.get(item.id)!;
          const previousSibling = i > 0 ? itemRefs.current.get(list[i - 1].id) : undefined;
          const nextSibling =
            i < list.length - 1 ? itemRefs.current.get(list[i + 1].id) : undefined;

          return ListItem<T, K, KT>(parent, key, i, callbacks, item, render, currentRef, {
            parent: parent.ref,
            previousSibling,
            nextSibling,
          });
        })}
      </>
    ),
  };
}

function ListItem<
  T extends objects.LanguageObject, // Object
  K extends string & keyof T, // Key
  KT extends objects.LanguageObject,
>(
  parent: XRenderProps<T>,
  key: K,
  i: number,
  callbacks: {
    insertConstructor: (requestFocus?: (props: FocusRequest) => void) => objects.LanguageObject;
  },
  item: KT,
  render: (props: ItemRenderProps<KT>) => React.ReactNode,
  nodeRef: React.RefObject<HTMLElement>,
  refs: ParentRefs
) {
  const { nodeMap, parentMap, onEdit, requestFocus } = useLineContext();

  const arrayFieldCallbacks = createArrayFieldCallbacks(
    parent.node,
    key,
    i,
    callbacks.insertConstructor,
    nodeMap,
    parentMap,
    onEdit,
    requestFocus
  );
  const parentNavigationCallbacks = createParentNavigationCallbacks(refs);
  const itemCallbacks: NodeEditCallbacks & NodeNavigationCallbacks = {
    ...arrayFieldCallbacks,
    ...parentNavigationCallbacks,
  };
  return (
    <React.Fragment key={item.id}>
      {render({
        item: item,
        idx: i,
        nodeRender: (
          <NodeRender
            ref={nodeRef as React.RefObject<HTMLSpanElement>}
            node={item}
            display={"inline"}
            parentInfo={parentInfoFromChild(parent.node, key, i)}
            callbacks={itemCallbacks}
          />
        ),
      })}
    </React.Fragment>
  );
}

function UnknownRender(props: XRenderProps<objects.Unknown>): React.ReactNode {
  const {
    onRequestAvailableInserts,
    availableInserts,
    setSelectedNodeId,
    setSelectedKey,
    setParentNodeInfo,
  } = useLineContext();

  // Convert availableInserts to AutocompleteOptions
  const options: Autocomplete.Option<objects.LanguageObject>[] = React.useMemo(() => {
    if (!availableInserts) {
      return [];
    }
    return availableInserts.map((insert, idx) => ({
      value: insert,
      label: insert.type,
      key: `${insert.type}-${idx}`,
      description: (
        <NodeRender
          ref={undefined as unknown as React.RefObject<HTMLSpanElement>} // TODO this will probably break
          node={insert}
          parentInfo={props.parentInfo}
        />
      ),
      onSelect: (selectedInsert: objects.LanguageObject) => {
        console.log("Selected option to insert:", selectedInsert);
        // Use the replace callback if provided
        if (props.callbacks?.onReplace) {
          props.callbacks.onReplace(props.node, selectedInsert);
        } else {
          console.warn("No onReplace callback provided for UnknownRender");
        }
      },
    }));
  }, [availableInserts, props.callbacks, props.node, props.parentInfo]);

  function handleOnFocus() {
    onRequestAvailableInserts(props.parentInfo.parent.id, props.parentInfo.key);
    setSelectedKey("content");
    setSelectedNodeId(props.node.id);
    setParentNodeInfo(props.parentInfo);
  }

  return (
    <Object {...props}>
      {
        <Autocomplete.Field
          ref={props.ref as React.RefObject<HTMLInputElement>}
          firstField={true}
          currentValue={""}
          placeholder="Select type..."
          options={options}
          onFocus={handleOnFocus}
          nodeId={props.node.id}
          fieldKey="content"
        />
      }
    </Object>
  );
}

function PreprocIncludeRender(props: XRenderProps<objects.PreprocInclude>): React.ReactNode {
  const contentRef = React.useRef<HTMLInputElement>(null) as React.RefObject<HTMLInputElement>;
  return (
    <Object {...props}>
      {
        <>
          <span className="token-keyword">#include</span>{" "}
          {EditableField({
            node: props.node,
            key: "content",
            parentInfo: props.parentInfo,
            firstField: true,
            className: "token-string",
            placeholder: "file.h",
            ref: contentRef,
          })}
        </>
      }
    </Object>
  );
}

function FunctionDeclarationRender(
  props: XRenderProps<objects.FunctionDeclaration>
): React.ReactNode {
  const { nodeMap, onEdit, requestFocus } = useLineContext();
  nodeMap.set(props.node.id, props.node);

  const insertChildCallbacks = {
    insertChildFirst: () => {
      prependToArray(props.node, "parameterList", createParameter, nodeMap, onEdit, requestFocus);
    },
    insertChildLast: () => {
      appendToArray(props.node, "parameterList", createParameter, nodeMap, onEdit, requestFocus);
    },
  };

  const returnTypeRef = props.ref;
  const identifierRef = React.useRef<HTMLInputElement>(null) as React.RefObject<HTMLInputElement>;

  const { listRender, childRefs } = ListFieldRender(
    props,
    "parameterList",
    { insertConstructor: createParameter },
    ({ idx, nodeRender }) => (
      <span>
        {idx > 0 && ", "}
        {nodeRender}
      </span>
    )
  );

  const movementCallbacks = createChildNavigationCallbacks(childRefs);
  return (
    <Object
      {...props}
      callbacks={{ ...props.callbacks, ...insertChildCallbacks, ...movementCallbacks }}
    >
      {TypeSelector({
        ref: returnTypeRef,
        node: props.node,
        key: "returnType",
        parentInfo: props.parentInfo,
        firstField: true,
        className: "token-type",
      })}{" "}
      {EditableField({
        ref: identifierRef,
        node: props.node,
        key: "identifier",
        parentInfo: props.parentInfo,
        className: "token-function",
        placeholder: "function_name",
      })}
      <span className="token-delimiter">{"("}</span>
      {listRender}
      <span className="token-delimiter">{")"}</span>
    </Object>
  );
}

function FunctionDefinitionRender(
  props: XRenderProps<objects.FunctionDefinition>
): React.ReactNode {
  const { nodeMap, onEdit, requestFocus } = useLineContext();
  nodeMap.set(props.node.id, props.node);

  const compoundStatementRef = React.useRef<HTMLElement>(null);

  const childCallbacks = createParentArrayFieldEditCallbacks(
    props.node,
    "parameterList",
    createParameter,
    nodeMap,
    onEdit,
    requestFocus
  );

  const returnTypeRef = props.ref;
  const identifierRef = React.useRef<HTMLInputElement>(null) as React.RefObject<HTMLInputElement>;

  const { listRender, childRefs } = ListFieldRender(
    props,
    "parameterList",
    { insertConstructor: createParameter },
    ({ idx, nodeRender }) => (
      <span>
        {idx > 0 && ", "}
        {nodeRender}
      </span>
    )
  );

  const movementCallbacks = createChildNavigationCallbacks(childRefs);

  const compoundStatementCallbacks = createParentNavigationCallbacks({
    parent: props.ref,
    previousSibling: undefined,
    nextSibling: undefined,
  });
  return (
    <Object {...props} callbacks={{ ...props.callbacks, ...childCallbacks, ...movementCallbacks }}>
      {TypeSelector({
        node: props.node,
        key: "returnType",
        ref: returnTypeRef,
        parentInfo: props.parentInfo,
        firstField: true,
        className: "token-type",
      })}{" "}
      {EditableField({
        node: props.node,
        key: "identifier",
        ref: identifierRef,
        parentInfo: props.parentInfo,
        className: "token-function",
        placeholder: "function_name",
      })}
      <span className="token-delimiter">{"("}</span>
      {listRender}
      <span className="token-delimiter">{")"}</span>
      <NodeRender
        ref={compoundStatementRef as React.RefObject<HTMLSpanElement>}
        node={props.node.compoundStatement}
        parentInfo={parentInfoFromChild(props.node, "compoundStatement")}
        callbacks={compoundStatementCallbacks}
      />
    </Object>
  );
}

function DeclarationRender(props: XRenderProps<objects.Declaration>): React.ReactNode {
  const { nodeMap, onEdit, requestFocus } = useLineContext();

  const returnTypeRef = props.ref;
  const identifierRef = React.useRef<HTMLInputElement>(null) as React.RefObject<HTMLInputElement>;
  const valueRef = React.useRef<HTMLElement>(null);

  nodeMap.set(props.node.id, props.node);

  const childCallbacks = {
    ...createParentOptionalFieldCallbacks(
      props.node,
      "value",
      createUnknown,
      nodeMap,
      onEdit,
      requestFocus
    ),
    ...createChildNavigationCallbacks({
      firstChild: props.node.value && (valueRef as React.RefObject<HTMLElement>),
      lastChild: props.node.value && (valueRef as React.RefObject<HTMLElement>),
    }),
  };

  return (
    <Object {...props} callbacks={{ ...props.callbacks, ...childCallbacks }}>
      {TypeSelector({
        node: props.node,
        key: "primitiveType",
        ref: returnTypeRef,
        parentInfo: props.parentInfo,
        firstField: true,
        className: "token-type",
      })}{" "}
      {EditableField({
        node: props.node,
        key: "identifier",
        ref: identifierRef,
        parentInfo: props.parentInfo,
        className: "token-variable",
        placeholder: "name",
      })}
      {props.node.value && (
        <>
          {" "}
          {"="}{" "}
          <NodeRender
            ref={valueRef as React.RefObject<HTMLSpanElement>}
            node={props.node.value}
            display="inline"
            parentInfo={parentInfoFromChild(props.node, "value")}
            callbacks={{
              ...createOptionalFieldCallbacks(props.node, "value", nodeMap, onEdit, requestFocus),
              ...createParentNavigationCallbacks({
                parent: props.ref,
              }),
            }}
          />
        </>
      )}
    </Object>
  );
}

function FunctionParameterRender(props: XRenderProps<objects.FunctionParameter>): React.ReactNode {
  const { nodeMap } = useLineContext();
  nodeMap.set(props.node.id, props.node);

  const returnTypeRef = props.ref;
  const identifierRef = React.useRef<HTMLInputElement>(null) as React.RefObject<HTMLInputElement>;
  return (
    <Object {...props} callbacks={{ ...props.callbacks }}>
      {
        <>
          {TypeSelector({
            node: props.node,
            key: "paramType",
            ref: returnTypeRef,
            parentInfo: props.parentInfo,
            firstField: true,
            className: "token-type",
          })}{" "}
          {EditableField({
            node: props.node,
            key: "identifier",
            ref: identifierRef,
            parentInfo: props.parentInfo,
            className: "token-variable",
            placeholder: "name",
          })}
        </>
      }
    </Object>
  );
}

export function SourceFileRender(props: { node: objects.SourceFile }): React.ReactNode {
  const { nodeMap, onEdit, mode, requestFocus } = useLineContext();
  const nodeRef = React.useRef<HTMLElement>(null);
  useFocusStructuralNode(props.node.id, nodeRef as React.RefObject<HTMLElement>);

  const emptyFileRef = React.useRef<HTMLElement>(null);

  const { listRender, childRefs } = ListFieldRender(
    {
      node: props.node,
      ref: nodeRef as React.RefObject<HTMLSpanElement>,
      parentInfo: parentInfoFromChild(props.node, "code"),
    },
    "code",
    { insertConstructor: createUnknown },
    ({ item, nodeRender }) => (
      <div>
        {nodeRender} {leadingSemicolon(item) && ";"}
      </div>
    )
  );

  const movementCallbacks = createChildNavigationCallbacks(childRefs);

  const handleKeyDown = createKeyDownHandler(mode, {
    insertChildFirst: () => {
      console.log("SourceFileRender: Inserting unknown node");
      prependToArray(props.node, "code", createUnknown, nodeMap, onEdit, requestFocus);
    },
    insertChildLast: () => {
      console.log("SourceFileRender: Inserting unknown node");
      appendToArray(props.node, "code", createUnknown, nodeMap, onEdit, requestFocus);
    },
    navigateToPreviousSibling: () => {},
    navigateToNextSibling: () => {},
    navigateToParent: () => {},
    navigateToFirstChild: movementCallbacks.onNavigateToFirstChild
      ? movementCallbacks.onNavigateToFirstChild
      : () => {},
    navigateToLastChild: movementCallbacks.onNavigateToLastChild
      ? movementCallbacks.onNavigateToLastChild
      : () => {},
  });

  const content = (
    <span ref={nodeRef as React.RefObject<HTMLSpanElement>} onKeyDown={handleKeyDown} tabIndex={0}>
      {props.node.code.length === 0 ? (
        <UnknownRender
          ref={emptyFileRef as React.RefObject<HTMLSpanElement>}
          node={{
            id: crypto.randomUUID(),
            type: "unknown",
            content: "",
          }}
          parentInfo={parentInfoFromChild(props.node, "code")}
        />
      ) : (
        <div
          style={{
            display: "flex",
            flexDirection: "column",
            gap: "1rem",
          }}
        >
          {listRender}
        </div>
      )}
    </span>
  );

  return content;
}

function CompoundStatementRender(props: XRenderProps<objects.CompoundStatement>): React.ReactNode {
  const { onEdit, nodeMap, requestFocus } = useLineContext();
  useFocusStructuralNode(props.node.id, props.ref);

  const childCallbacks = createParentArrayFieldEditCallbacks(
    props.node,
    "codeBlock",
    createUnknown,
    nodeMap,
    onEdit,
    requestFocus
  );
  const { listRender, childRefs } = ListFieldRender(
    props,
    "codeBlock",
    { insertConstructor: createUnknown },
    ({ item, nodeRender }) => (
      <div>
        {nodeRender} {leadingSemicolon(item) && ";"}
      </div>
    )
  );
  const movementCallbacks = createChildNavigationCallbacks(childRefs);

  return (
    <Object {...props} callbacks={{ ...props.callbacks, ...childCallbacks, ...movementCallbacks }}>
      {
        <span ref={props.ref} tabIndex={0}>
          <span className="token-delimiter">{"{"}</span>
          <div
            style={{
              display: "flex",
              flexDirection: "column",
              paddingLeft: "20px",
            }}
          >
            {listRender}
          </div>
          <span className="token-delimiter">{"}"}</span>
        </span>
      }
    </Object>
  );
}

function leadingSemicolon(node: objects.LanguageObject): boolean {
  // Determine if a semicolon should be added after this node when in a compound statement
  switch (node.type) {
    case "declaration":
    case "assignmentExpression":
    case "callExpression":
    case "binaryExpression":
    case "numberLiteral":
    case "stringLiteral":
    case "unknown":
    case "returnStatement":
      return true;
    default:
      return false;
  }
}

function IfStatementRender(props: XRenderProps<objects.IfStatement>): React.ReactNode {
  const { onEdit, nodeMap, requestFocus } = useLineContext();

  const callbacks = {
    onInsertChildFirst: () => {
      if (!props.node.elseStatement) {
        console.log("IfStatementRender: Inserting else clause");
        const newElseClause: objects.ElseClause = {
          id: crypto.randomUUID(),
          type: "elseClause",
          body: {
            id: crypto.randomUUID(),
            type: "compoundStatement",
            codeBlock: [],
          },
        };
        props.node.elseStatement = newElseClause;
        nodeMap.set(newElseClause.id, newElseClause);
        nodeMap.set(newElseClause.body.id, newElseClause.body);
        onEdit(props.node, "elseStatement");
        // Focus the newly created else clause
        requestFocus({ nodeId: newElseClause.id });
      }
    },
  };

  const elseIfRef = React.useRef<HTMLElement>(null);
  const conditionRef = React.useRef<HTMLElement>(null);
  const bodyRef = React.useRef<HTMLElement>(null);
  useFocusStructuralNode(props.node.id, props.ref);
  const elseRef = React.useRef<HTMLElement>(null);

  const ifCallbacks = createChildNavigationCallbacks({
    firstChild: conditionRef as React.RefObject<HTMLElement>,
    lastChild: elseRef as React.RefObject<HTMLElement>,
  });

  const conditionCallbacks = {
    ...createRequiredFieldCallbacks(props.node, "condition", nodeMap, onEdit, requestFocus),
    ...createParentNavigationCallbacks({
      parent: props.ref as React.RefObject<HTMLElement>,
      previousSibling: props.ref as React.RefObject<HTMLElement>,
      nextSibling: bodyRef as React.RefObject<HTMLElement>,
    }),
  };

  const bodyCallbacks = {
    ...createRequiredFieldCallbacks(props.node, "body", nodeMap, onEdit, requestFocus),
    ...createParentNavigationCallbacks({
      parent: props.ref as React.RefObject<HTMLElement>,
      previousSibling: conditionRef as React.RefObject<HTMLElement>,
      nextSibling: elseRef as React.RefObject<HTMLElement>,
    }),
  };

  const elseRender =
    props.node.elseStatement &&
    (props.node.elseStatement.type === "elseClause"
      ? (() => {
          const elseCallbacks = createParentNavigationCallbacks({
            parent: props.ref as React.RefObject<HTMLElement>,
            previousSibling: conditionRef as React.RefObject<HTMLElement>,
            nextSibling: undefined,
          });
          return (
            <NodeRender
              ref={elseRef as React.RefObject<HTMLSpanElement>}
              node={props.node.elseStatement}
              parentInfo={parentInfoFromChild(props.node, "elseStatement")}
              display="inline"
              callbacks={{
                ...createOptionalFieldCallbacks(
                  props.node,
                  "elseStatement",
                  nodeMap,
                  onEdit,
                  requestFocus
                ),
                ...elseCallbacks,
              }}
            />
          );
        })()
      : (() => {
          const elseMovementCallbacks = createParentNavigationCallbacks({
            parent: elseRef as React.RefObject<HTMLElement>,
            previousSibling: elseRef as React.RefObject<HTMLElement>,
            nextSibling: undefined,
          });
          const ifElseCallbacks = {
            ...createParentNavigationCallbacks({
              parent: props.ref as React.RefObject<HTMLElement>,
              previousSibling: conditionRef as React.RefObject<HTMLElement>,
              nextSibling: elseIfRef as React.RefObject<HTMLElement>,
            }),
            ...createChildNavigationCallbacks({
              firstChild: elseIfRef as React.RefObject<HTMLElement>,
              lastChild: elseIfRef as React.RefObject<HTMLElement>,
            }),
          };
          const ifStatement = props.node.elseStatement;
          const elseClauseCallbacks = {
            onDelete: (node: objects.LanguageObject) => {
              console.log("Converting if else to else: ", node.id);
              // Replace the ifStatement with the elseStatement body
              const newElseClause: objects.ElseClause = {
                id: crypto.randomUUID(),
                type: "elseClause",
                body: ifStatement.body,
              };
              props.node.elseStatement = newElseClause;
              nodeMap.set(newElseClause.id, newElseClause);
              nodeMap.delete(ifStatement.id);
              onEdit(props.node, "elseStatement");
            },
          };
          return (
            <>
              {" "}
              <Object
                display="inline"
                node={ifStatement}
                parentInfo={parentInfoFromChild(props.node, "elseStatement")}
                callbacks={{
                  ...createOptionalFieldCallbacks(
                    props.node,
                    "elseStatement",
                    nodeMap,
                    onEdit,
                    requestFocus
                  ),
                  ...ifElseCallbacks,
                }}
              >
                <span
                  className="token-keyword"
                  tabIndex={0}
                  ref={elseRef as React.RefObject<HTMLElement>}
                >
                  else
                </span>
              </Object>{" "}
              <NodeRender
                ref={elseIfRef as React.RefObject<HTMLSpanElement>}
                node={ifStatement}
                parentInfo={parentInfoFromChild(props.node, "elseStatement")}
                display="inline"
                callbacks={{ ...elseClauseCallbacks, ...elseMovementCallbacks }}
              />
            </>
          );
        })());

  return (
    <Object {...props} callbacks={{ ...props.callbacks, ...callbacks, ...ifCallbacks }}>
      <span ref={props.ref} tabIndex={0}>
        <span className="token-keyword">if</span> <span className="token-keyword">{"("}</span>
        <NodeRender
          ref={conditionRef as React.RefObject<HTMLSpanElement>}
          node={props.node.condition}
          parentInfo={parentInfoFromChild(props.node, "condition")}
          display="inline"
          callbacks={conditionCallbacks}
        />
        <span className="token-keyword">{")"}</span>{" "}
      </span>
      <NodeRender
        ref={bodyRef as React.RefObject<HTMLSpanElement>}
        node={props.node.body}
        parentInfo={parentInfoFromChild(props.node, "body")}
        display="inline"
        callbacks={bodyCallbacks}
      />
      {elseRender}
    </Object>
  );
}

function ElseClauseRender(props: XRenderProps<objects.ElseClause>): React.ReactNode {
  // handle enter to convert to ifStatement
  const { onEdit, nodeMap, parentNodeInfo, requestFocus } = useLineContext();
  useFocusStructuralNode(props.node.id, props.ref);

  const callbacks = {
    onInsertChildFirst: () => {
      console.log("ElseClauseRender: Converting to ifStatement");
      // Convert to ifStatement
      const newIfStatement: objects.IfStatement = {
        id: crypto.randomUUID(),
        type: "ifStatement",
        condition: {
          id: crypto.randomUUID(),
          type: "unknown",
          content: "",
        },
        body: props.node.body,
      };
      nodeMap.set(newIfStatement.id, newIfStatement);
      nodeMap.set(newIfStatement.condition.id, newIfStatement.condition);

<<<<<<< HEAD
      if (!parentNodeInfo) {
        console.error("Parent node info is undefined for else clause:", props.node.id);
        return;
      }
      // eslint-disable-next-line @typescript-eslint/no-explicit-any
      (parentNodeInfo.parent as any)[parentNodeInfo.key] = newIfStatement;
      onEdit(parentNodeInfo.parent, parentNodeInfo.key);
      // Focus the condition (unknown node)
      requestFocus({ nodeId: newIfStatement.condition.id });
=======
        if (!parentNodeInfo) {
          console.error("Parent node info is undefined for else clause:", props.node.id);
          return;
        }

        (parentNodeInfo.parent as any)[parentNodeInfo.key] = newIfStatement;
        onEdit(parentNodeInfo.parent, parentNodeInfo.key);
        // Focus the condition (unknown node)
        requestFocus(newIfStatement.condition.id, "content");
      },
>>>>>>> 0ffe9784
    },
  };

  // Special callback for body - replaces with empty compound statement instead of null
  const bodyCallbacks: NodeCallbacks = {
    onDelete: (node: objects.LanguageObject) => {
      console.log("Deleting else clause body:", node.id);
      const emptyBody: objects.CompoundStatement = {
        id: crypto.randomUUID(),
        type: "compoundStatement",
        codeBlock: [],
      };
      props.node.body = emptyBody;
      nodeMap.delete(node.id);
      nodeMap.set(emptyBody.id, emptyBody);
      onEdit(props.node, "body");
    },
  };

  const bodyRef = React.useRef<HTMLElement>(null);

  return (
    <Object {...props} callbacks={{ ...props.callbacks, ...callbacks }}>
      <span
        ref={props.ref as React.RefObject<HTMLSpanElement>}
        className="token-keyword"
        tabIndex={0}
      >
        {" else "}
      </span>
      <NodeRender
        node={props.node.body}
        ref={bodyRef as React.RefObject<HTMLSpanElement>}
        parentInfo={parentInfoFromChild(props.node, "body")}
        display="inline"
        callbacks={bodyCallbacks}
      />
    </Object>
  );
}

function ReturnStatementRender(props: XRenderProps<objects.ReturnStatement>): React.ReactNode {
  const { nodeMap, onEdit, requestFocus } = useLineContext();
  useFocusStructuralNode(props.node.id, props.ref);

  const valueRef = React.useRef<HTMLElement>(null);
  const editingCallbacks = createParentOptionalFieldCallbacks(
    props.node,
    "value",
    createUnknown,
    nodeMap,
    onEdit,
    requestFocus
  );
  const movementCallbacks = createChildNavigationCallbacks({
    firstChild: valueRef as React.RefObject<HTMLElement>,
    lastChild: valueRef as React.RefObject<HTMLElement>,
  });

  const valueCallbacks = {
    ...createOptionalFieldCallbacks(props.node, "value", nodeMap, onEdit, requestFocus),
    ...createParentNavigationCallbacks({
      parent: props.ref,
    }),
  };
  return (
    <Object
      {...props}
      callbacks={{ ...props.callbacks, ...editingCallbacks, ...movementCallbacks }}
      display="inline"
    >
      {
        <span ref={props.ref as React.RefObject<HTMLSpanElement>} tabIndex={0}>
          <span className="token-keyword">return</span>
          {props.node.value && (
            <>
              {" "}
              <NodeRender
                ref={valueRef as React.RefObject<HTMLSpanElement>}
                node={props.node.value}
                parentInfo={parentInfoFromChild(props.node, "value")}
                display="inline"
                callbacks={valueCallbacks}
              />
            </>
          )}
        </span>
      }
    </Object>
  );
}

function CallExpressionRender(props: XRenderProps<objects.CallExpression>): React.ReactNode {
  const { nodeMap, onEdit, requestFocus } = useLineContext();

  const callbacks = createParentArrayFieldEditCallbacks(
    props.node,
    "argumentList",
    createUnknown,
    nodeMap,
    onEdit,
    requestFocus
  );

  const { listRender, childRefs } = ListFieldRender(
    props,
    "argumentList",
    { insertConstructor: createUnknown },
    ({ idx, nodeRender }) => (
      <span>
        {idx > 0 && ", "}
        {nodeRender}
      </span>
    )
  );
  const movementCallbacks = createChildNavigationCallbacks(childRefs);
  return (
    <Object {...props} callbacks={{ ...props.callbacks, ...callbacks, ...movementCallbacks }}>
      <CallExpressionSelector
        node={props.node}
        ref={props.ref}
        parentInfo={props.parentInfo}
        firstField={true}
        className="token-function"
      />
      <span className="token-delimiter">{"("}</span>
      {listRender}
      <span className="token-delimiter">{")"}</span>
    </Object>
  );
}

function ReferenceRender(props: XRenderProps<objects.Reference>): React.ReactNode {
  return (
    <Object {...props}>
      {
        <ReferenceSelector
          node={props.node}
          ref={props.ref}
          parentInfo={props.parentInfo}
          firstField={true}
          className="token-variable"
          callbacks={props.callbacks}
        />
      }
    </Object>
  );
}

function AssignmentExpressionRender(
  props: XRenderProps<objects.AssignmentExpression>
): React.ReactNode {
  const { nodeMap, onEdit, requestFocus } = useLineContext();
  const valueRef = React.useRef<HTMLElement>(null);

  return (
    <Object {...props}>
      <span className="token-variable">
        {
          <AssignmentSelector
            node={props.node}
            ref={props.ref}
            parentInfo={props.parentInfo}
            firstField={true}
            className="token-variable"
          />
        }
      </span>{" "}
      {"="}{" "}
      <NodeRender
        ref={valueRef as React.RefObject<HTMLSpanElement>}
        node={props.node.value}
        parentInfo={parentInfoFromChild(props.node, "value")}
        display="inline"
        callbacks={createRequiredFieldCallbacks(props.node, "value", nodeMap, onEdit, requestFocus)}
      />
    </Object>
  );
}

function NumberLiteralRender(props: XRenderProps<objects.NumberLiteral>): React.ReactNode {
  return (
    <Object {...props}>
      {EditableField({
        node: props.node,
        key: "value",
        ref: props.ref as React.RefObject<HTMLInputElement>,
        parentInfo: props.parentInfo,
        firstField: true,
        className: "token-number",
        placeholder: "0",
      })}
    </Object>
  );
}

function StringLiteralRender(props: XRenderProps<objects.StringLiteral>): React.ReactNode {
  return (
    <Object {...props}>
      <span className="token-string">{'"'}</span>
      {EditableField({
        node: props.node,
        key: "value",
        ref: props.ref as React.RefObject<HTMLInputElement>,
        parentInfo: props.parentInfo,
        firstField: true,
        className: "token-string",
        placeholder: "text",
      })}
      <span className="token-string">{'"'}</span>
    </Object>
  );
}

function BinaryExpressionRender(props: XRenderProps<objects.BinaryExpression>): React.ReactNode {
  const { nodeMap, onEdit, requestFocus } = useLineContext();

  const leftRef = React.useRef<HTMLElement>(null);
  const rightRef = React.useRef<HTMLElement>(null);

  return (
    <Object {...props}>
      <NodeRender
        ref={leftRef as React.RefObject<HTMLSpanElement>}
        node={props.node.left}
        parentInfo={parentInfoFromChild(props.node, "left")}
        display="inline"
        callbacks={createRequiredFieldCallbacks(props.node, "left", nodeMap, onEdit, requestFocus)}
      />{" "}
      {EditableField({
        node: props.node,
        key: "operator",
        ref: props.ref as React.RefObject<HTMLInputElement>,
        parentInfo: props.parentInfo,
        firstField: true,
        placeholder: "op",
      })}{" "}
      <NodeRender
        ref={rightRef as React.RefObject<HTMLSpanElement>}
        node={props.node.right}
        parentInfo={parentInfoFromChild(props.node, "right")}
        display="inline"
        callbacks={createRequiredFieldCallbacks(props.node, "right", nodeMap, onEdit, requestFocus)}
      />
    </Object>
  );
}

function CommentRender(props: XRenderProps<objects.Comment>): React.ReactNode {
  return (
    <Object {...props}>
      <span className="token-comment">{"//"}</span>{" "}
      {EditableField({
        node: props.node,
        key: "content",
        ref: props.ref as React.RefObject<HTMLInputElement>,
        parentInfo: props.parentInfo,
        firstField: true,
        className: "token-comment",
        placeholder: "comment",
      })}
    </Object>
  );
}<|MERGE_RESOLUTION|>--- conflicted
+++ resolved
@@ -1016,7 +1016,6 @@
       nodeMap.set(newIfStatement.id, newIfStatement);
       nodeMap.set(newIfStatement.condition.id, newIfStatement.condition);
 
-<<<<<<< HEAD
       if (!parentNodeInfo) {
         console.error("Parent node info is undefined for else clause:", props.node.id);
         return;
@@ -1025,19 +1024,7 @@
       (parentNodeInfo.parent as any)[parentNodeInfo.key] = newIfStatement;
       onEdit(parentNodeInfo.parent, parentNodeInfo.key);
       // Focus the condition (unknown node)
-      requestFocus({ nodeId: newIfStatement.condition.id });
-=======
-        if (!parentNodeInfo) {
-          console.error("Parent node info is undefined for else clause:", props.node.id);
-          return;
-        }
-
-        (parentNodeInfo.parent as any)[parentNodeInfo.key] = newIfStatement;
-        onEdit(parentNodeInfo.parent, parentNodeInfo.key);
-        // Focus the condition (unknown node)
-        requestFocus(newIfStatement.condition.id, "content");
-      },
->>>>>>> 0ffe9784
+      requestFocus({ nodeId: newIfStatement.condition.id, fieldKey: "content" });
     },
   };
 
